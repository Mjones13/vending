/**
 * Rotating Text Animation Tests
 * Following TDD approach - testing the specific animation state machine implementation
 */
import React from 'react'
import { render, screen, waitFor, act } from '../../test-utils'
import { 
  RotatingTextTester, 
  KeyframeAnimationTester,
  AnimationTimingTester,
  disableAnimations,
  enableAnimations
} from '../../test-utils/keyframe-testing'
import { mockRotatingWords } from '../../test-utils/mock-data'
<<<<<<< HEAD
import {
  setupRealTimers,
  waitForTimeout,
  cleanupTimers
} from '../../test-utils/timer-helpers'
=======
import { advanceTimersByTimeWithAct, fastForwardAnimationTime } from '../../test-utils/act-timer-helpers'
>>>>>>> 65069220

// Component that matches the actual rotating text implementation
// Modified to support maxCycles for testing to prevent infinite loops
function RotatingTextComponent({ maxCycles }: { maxCycles?: number }) {
  const [currentWordIndex, setCurrentWordIndex] = React.useState(0)
  const [animationState, setAnimationState] = React.useState<'visible' | 'exiting' | 'entering'>('visible')
  const [cycleCount, setCycleCount] = React.useState(0)
  const rotatingWords = mockRotatingWords

  React.useEffect(() => {
    // If maxCycles is set and we've reached it, don't start interval
    if (maxCycles && cycleCount >= maxCycles) {
      return
    }

    const interval = setInterval(() => {
      // Check if we should stop cycling
      if (maxCycles && cycleCount >= maxCycles - 1) {
        clearInterval(interval)
        return
      }

      // Phase 1: Start exit animation
      setAnimationState('exiting')
      
      // Phase 2: After exit completes, change word and start entrance
      setTimeout(() => {
        setCurrentWordIndex((prevIndex) => (prevIndex + 1) % rotatingWords.length)
        setAnimationState('entering')
        setCycleCount(prev => prev + 1)
        
        // Phase 3: After entrance completes, return to visible state
        setTimeout(() => {
          setAnimationState('visible')
        }, 400) // Entrance animation duration
      }, 400) // Exit animation duration
      
    }, 3000) // Total cycle time

    return () => clearInterval(interval)
  }, [rotatingWords.length, maxCycles, cycleCount])

  return (
    <div>
      <h1>
        Premium Amenity for Modern{' '}
        <span className="rotating-text-container">
          <span 
            key={currentWordIndex}
            className={`rotating-text rotating-text-${animationState}`}
            data-testid="rotating-text"
          >
            {rotatingWords[currentWordIndex]}
          </span>
        </span>
      </h1>
    </div>
  )
}

describe('Rotating Text Animation States', () => {
  beforeEach(() => {
    // Use real timers for rotating text to prevent infinite loops
    setupRealTimers()
    // Use normal animation speed for these tests
    enableAnimations()
  })

  afterEach(async () => {
    disableAnimations()
    await cleanupTimers()
  })

  describe('Animation State Machine', () => {
    it('should start in visible state', () => {
      render(<RotatingTextComponent />)
      
      const rotatingText = screen.getByTestId('rotating-text')
      expect(rotatingText).toHaveClass('rotating-text-visible')
      expect(rotatingText).toHaveTextContent(mockRotatingWords[0])
    })

    it('should transition through all animation states correctly', async () => {
      render(<RotatingTextComponent maxCycles={1} />)
      
      const rotatingText = screen.getByTestId('rotating-text')
      
      // Should start visible
      expect(rotatingText).toHaveClass('rotating-text-visible')
      
      // Advance to the start of the animation cycle (3000ms interval)
      await advanceTimersByTimeWithAct(3000)
      
      // Should now be in exiting state
      expect(rotatingText).toHaveClass('rotating-text-exiting')
      
      // Advance through exit animation (400ms)
      await advanceTimersByTimeWithAct(400)
      
      // Should now be in entering state (word should change here)
      expect(rotatingText).toHaveClass('rotating-text-entering')
      
      // Advance through entrance animation (400ms)
      await advanceTimersByTimeWithAct(400)
      
      // Should return to visible state
      expect(rotatingText).toHaveClass('rotating-text-visible')
    }, 10000)

    it('should change words during the entering phase', async () => {
      render(<RotatingTextComponent maxCycles={1} />)
      
      const rotatingText = screen.getByTestId('rotating-text')
      const initialWord = rotatingText.textContent
      
      // Advance to start of animation cycle
      await advanceTimersByTimeWithAct(3000)
      
      // Advance through exit phase
      await advanceTimersByTimeWithAct(400)
      
      // At this point word should change to next in sequence
      expect(rotatingText.textContent).not.toBe(initialWord)
      
      // Should be the next word in the sequence
      const expectedWord = mockRotatingWords[1]
      expect(rotatingText).toHaveTextContent(expectedWord)
    }, 8000)

    it('should cycle through all words in correct order', async () => {
      render(<RotatingTextComponent maxCycles={mockRotatingWords.length} />)
      
      const rotatingText = screen.getByTestId('rotating-text')
      
      // Track words as they change
      const observedWords: string[] = [rotatingText.textContent || '']
      
<<<<<<< HEAD
      // Wait for each word change
      for (let i = 1; i < mockRotatingWords.length; i++) {
        await waitFor(
          () => {
            const currentWord = rotatingText.textContent || ''
            if (currentWord !== observedWords[observedWords.length - 1]) {
              observedWords.push(currentWord)
              return true
            }
            return false
          },
          { timeout: 4000 }
        )
=======
      // Add initial word
      observedWords.push(rotatingText.textContent || '')
      
      // Cycle through all words
      for (let i = 1; i < mockRotatingWords.length; i++) {
        // Advance to next cycle (3000ms interval + 400ms exit)
        await advanceTimersByTimeWithAct(3400)
        
        const currentWord = rotatingText.textContent || ''
        observedWords.push(currentWord)
>>>>>>> 65069220
      }
      
      // Should have seen all words
      expect(observedWords).toEqual(mockRotatingWords)
    }, 20000)
  })

  describe('CSS Animation Properties', () => {
    it('should have correct keyframe animations for exiting state', async () => {
      render(<RotatingTextComponent maxCycles={1} />)
      
      const rotatingText = screen.getByTestId('rotating-text')
      
      // Wait for exiting state
      await waitFor(
        () => {
          expect(rotatingText).toHaveClass('rotating-text-exiting')
        },
        { timeout: 4000 }
      )
      
      // Verify the element has the exiting class which should have the animation
      expect(rotatingText).toHaveClass('rotating-text-exiting')
    }, 8000)

    it('should have correct keyframe animations for entering state', async () => {
      render(<RotatingTextComponent maxCycles={1} />)
      
      const rotatingText = screen.getByTestId('rotating-text')
      
      // Wait for entering state
      await waitFor(
        () => {
          expect(rotatingText).toHaveClass('rotating-text-entering')
        },
        { timeout: 5000 }
      )
      
      // Verify the element has the entering class which should have the animation
      expect(rotatingText).toHaveClass('rotating-text-entering')
    }, 8000)
  })

  describe('Animation Timing', () => {
    it('should complete each phase within expected timeframes', async () => {
      render(<RotatingTextComponent maxCycles={1} />)
      
      const rotatingText = screen.getByTestId('rotating-text')
      const timingTester = new AnimationTimingTester()
      
      // Start timing when exiting phase begins
      await waitFor(
        () => {
          expect(rotatingText).toHaveClass('rotating-text-exiting')
          timingTester.startTiming()
        },
        { timeout: 4000 }
      )
      
      // Wait for complete cycle back to visible
      await waitFor(
        () => {
          expect(rotatingText).toHaveClass('rotating-text-visible')
        },
        { timeout: 2000 }
      )
      
      // Total animation time should be around 800ms (400ms exit + 400ms entrance)
      timingTester.verifyDuration(800, 200)
    }, 10000)

    it('should maintain consistent cycle timing', async () => {
      render(<RotatingTextComponent maxCycles={2} />)
      
      const rotatingText = screen.getByTestId('rotating-text')
      const cycleTimes: number[] = []
      
      // Record multiple cycle timings
      for (let i = 0; i < 2; i++) {
        const startTime = performance.now()
        
        // Wait for word change
        const initialWord = rotatingText.textContent
        await waitFor(
          () => {
            expect(rotatingText.textContent).not.toBe(initialWord)
          },
          { timeout: 4000 }
        )
        
        const endTime = performance.now()
        cycleTimes.push(endTime - startTime)
      }
      
      // All cycles should be approximately 3000ms
      cycleTimes.forEach(time => {
        expect(time).toBeGreaterThanOrEqual(2800) // Allow some tolerance
        expect(time).toBeLessThanOrEqual(3200)
      })
    }, 15000)
  })

  describe('Container Properties', () => {
    it('should have proper container styling to prevent cutoff', () => {
      render(<RotatingTextComponent />)
      
      const container = screen.getByText(mockRotatingWords[0]).parentElement
      expect(container).toHaveClass('rotating-text-container')
      
      // Instead of testing computed styles (which return empty in JSDOM),
      // test that the container has the expected class which should have the styles applied
      expect(container).toHaveClass('rotating-text-container')
      
      // Verify the container exists and contains the rotating text
      expect(container).toBeInTheDocument()
      expect(container).toContainElement(screen.getByTestId('rotating-text'))
    })

    it('should maintain text alignment with surrounding content', () => {
      render(<RotatingTextComponent />)
      
      const container = screen.getByText(mockRotatingWords[0]).parentElement
      
      // Test that container has the rotating-text-container class
      // which should handle alignment properly
      expect(container).toHaveClass('rotating-text-container')
      
      // Test that the container is inline with surrounding text
      const heading = container?.closest('h1')
      expect(heading).toHaveTextContent('Premium Amenity for Modern')
      expect(heading).toContainElement(container!)
    })
  })

  describe('React Key Prop Behavior', () => {
    it('should re-mount component when word changes due to key prop', async () => {
      render(<RotatingTextComponent maxCycles={1} />)
      
      const rotatingText = screen.getByTestId('rotating-text')
      const initialWord = rotatingText.textContent
      
      // Wait for word change (which indicates the component re-mounted with new key)
      await waitFor(
        () => {
          const currentWord = rotatingText.textContent
          expect(currentWord).not.toBe(initialWord)
        },
        { timeout: 5000 }
      )
      
      // Verify the new word is from our expected list
      const currentWord = rotatingText.textContent
      expect(mockRotatingWords).toContain(currentWord)
    }, 8000)
  })

  describe('Error Resilience', () => {
    it('should handle rapid state changes gracefully', async () => {
      render(<RotatingTextComponent maxCycles={3} />)
      
      const rotatingText = screen.getByTestId('rotating-text')
      
      // Component should remain stable through multiple cycles
      for (let i = 0; i < 3; i++) {
        await waitFor(
          () => {
            expect(rotatingText).toBeInTheDocument()
          },
          { timeout: 4000 }
        )
      }
    }, 15000)

    it('should not get stuck in any particular state', async () => {
      render(<RotatingTextComponent maxCycles={1} />)
      
      const rotatingText = screen.getByTestId('rotating-text')
      const stateHistory: string[] = []
      
      // Record initial state
      const initialState = Array.from(rotatingText.classList).find(cls => cls.includes('rotating-text-'))
      if (initialState) {
        stateHistory.push(initialState)
      }
      
      // Monitor states over time
      const observer = new MutationObserver(() => {
        const classes = Array.from(rotatingText.classList)
        const animationState = classes.find(cls => cls.includes('rotating-text-'))
        if (animationState && !stateHistory.includes(animationState)) {
          stateHistory.push(animationState)
        }
      })
      
      observer.observe(rotatingText, {
        attributes: true,
        attributeFilter: ['class']
      })
      
      // Wait for multiple state transitions
      await waitFor(
        () => {
          expect(stateHistory.length).toBeGreaterThanOrEqual(3)
          expect(stateHistory).toContain('rotating-text-visible')
          expect(stateHistory).toContain('rotating-text-exiting')
          expect(stateHistory).toContain('rotating-text-entering')
        },
        { timeout: 10000 }
      )
      
      observer.disconnect()
    }, 12000)
  })
})<|MERGE_RESOLUTION|>--- conflicted
+++ resolved
@@ -12,15 +12,7 @@
   enableAnimations
 } from '../../test-utils/keyframe-testing'
 import { mockRotatingWords } from '../../test-utils/mock-data'
-<<<<<<< HEAD
-import {
-  setupRealTimers,
-  waitForTimeout,
-  cleanupTimers
-} from '../../test-utils/timer-helpers'
-=======
 import { advanceTimersByTimeWithAct, fastForwardAnimationTime } from '../../test-utils/act-timer-helpers'
->>>>>>> 65069220
 
 // Component that matches the actual rotating text implementation
 // Modified to support maxCycles for testing to prevent infinite loops
@@ -83,15 +75,12 @@
 
 describe('Rotating Text Animation States', () => {
   beforeEach(() => {
-    // Use real timers for rotating text to prevent infinite loops
-    setupRealTimers()
     // Use normal animation speed for these tests
     enableAnimations()
   })
 
-  afterEach(async () => {
+  afterEach(() => {
     disableAnimations()
-    await cleanupTimers()
   })
 
   describe('Animation State Machine', () => {
@@ -156,23 +145,8 @@
       const rotatingText = screen.getByTestId('rotating-text')
       
       // Track words as they change
-      const observedWords: string[] = [rotatingText.textContent || '']
-      
-<<<<<<< HEAD
-      // Wait for each word change
-      for (let i = 1; i < mockRotatingWords.length; i++) {
-        await waitFor(
-          () => {
-            const currentWord = rotatingText.textContent || ''
-            if (currentWord !== observedWords[observedWords.length - 1]) {
-              observedWords.push(currentWord)
-              return true
-            }
-            return false
-          },
-          { timeout: 4000 }
-        )
-=======
+      const observedWords: string[] = []
+      
       // Add initial word
       observedWords.push(rotatingText.textContent || '')
       
@@ -183,7 +157,6 @@
         
         const currentWord = rotatingText.textContent || ''
         observedWords.push(currentWord)
->>>>>>> 65069220
       }
       
       // Should have seen all words
