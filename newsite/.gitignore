--- conflicted
+++ resolved
@@ -19,10 +19,7 @@
 # next.js
 /.next/
 /.next-ai/
-<<<<<<< HEAD
-=======
 /.next-temp/
->>>>>>> da5c592a
 /out/
 
 # production
